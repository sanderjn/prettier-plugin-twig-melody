--- conflicted
+++ resolved
@@ -1,5 +1,2 @@
-<<<<<<< HEAD
 {{ 'zzz\\bar\\baz' }}
-=======
-{#- comment -#}
->>>>>>> 4fa0b691
+{#- comment -#}